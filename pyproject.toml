[project]
name = "daiv"
version = "0.1.0-beta.5"
description = "Developer assistant automating code issues, reviews, and pipeline fixes using AI Agents."
readme = "README.md"
license = { file = "LICENSE" }
maintainers = [
  { name = "Sandro Rodrigues", email = "srtabs@gmail.com" },
]
authors = [
  { name = "Sandro Rodrigues", email = "srtabs@gmail.com" },
]
requires-python = ">=3.12"
classifiers = [
  "Programming Language :: Python :: 3 :: Only",
  "Programming Language :: Python :: 3.12",
  "Programming Language :: Python :: 3.13",
]
dependencies = [
<<<<<<< HEAD
  "celery[redis]==5.5.1",
  "chonkie==1.0.5",
=======
  "celery[redis]==5.5.2",
>>>>>>> 6ba27d0a
  "django==5.2",
  "django-extensions==4.1",
  "django-ninja==1.4.1",
  "django-split-settings==1.3.2",
  "duckduckgo-search==8.0.1",
  "esprima==4.0.1",
  "get-docker-secret==2",
  "gunicorn==23",
  "httpx==0.28.1",
  "ipython==9.1",
  "jinja2==3.1.6",
  "langchain[anthropic,community,google-genai,openai,huggingface]==0.3.23",
  "langchain-text-splitters==0.3.8",
  "langchain-voyageai==0.1.4",
  "langgraph==0.3.34",
  "langgraph-checkpoint-postgres==2.0.21",
  "langsmith==0.3.36",
  "pgvector==0.4",
  "psycopg[pool]==3.2.6",
  "pydantic==2.11.3",
  "pydantic-settings==2.9.1",
  "python-decouple==3.8",
  "python-gitlab==5.6",
  "pyyaml==6.0.2",
  "redis==5.2.1",
  "sentry-sdk==2.26.1",
  "tantivy==0.22.2",
  "tree-sitter==0.24",
  "tree-sitter-language-pack==0.7.2",
  "unidiff==0.7.5",
  "uvicorn==0.34.2",
]

urls."Bug Tracker" = "https://github.com/srtab/daiv/issues"
urls.Repository = "https://github.com/srtab/daiv"

[dependency-groups]
dev = [
  "coverage==7.8",
  "jupyter==1.1.1",
  "mypy==1.15",
  "pre-commit==4.2",
  "pyopenssl==25",
  "pyproject-fmt==2.5.1",
  "pytest-asyncio==0.26",
  "pytest-cov==6.1.1",
  "pytest-django==4.11.1",
  "pytest-env==1.1.5",
  "pytest-mock==3.14",
  "pytest-xdist==3.6.1",
  "python-dotenv==1.0.1",
  "rich==14",
  "ruff==0.11.5",
  "types-pyyaml==6.0.12.20250402",
  "watchfiles==1.0.5",
]

[tool.ruff]
target-version = "py312"
line-length = 120
extend-exclude = [ "*/node_modules/*", "*/static/*" ]
force-exclude = true
preview = true
unsafe-fixes = true

show-fixes = true
format.skip-magic-trailing-comma = true
lint.select = [
  # flake8-builtins
  "A",
  # flake8-bugbear
  "B",
  # flake8-comprehensions
  "C4",
  # flake8-django
  "DJ",
  # pycodestyle
  "E",
  # eradicate
  "ERA",
  # Pyflakes
  "F",
  # flake8-logging-format
  "G",
  # isort
  "I",
  # flake8-logging
  "LOG",
  # pep8-naming
  "N",
  # flake8-use-pathlib
  "PTH",
  # flake8-bandit
  "S",
  # flake8-simplify
  "SIM",
  # flake8-print
  "T20",
  # flake8-type-checking
  "TCH",
  # pyupgrade
  "UP",
  # pycodestyle
  "W",
]
lint.ignore = [ "N812", "S101" ]
lint.isort.known-first-party = [
  "accounts",
  "automation",
  "chat",
  "codebase",
  "core",
]
lint.isort.section-order = [
  "future",
  "standard-library",
  "django",
  "third-party",
  "first-party",
  "local-folder",
]
lint.isort.sections."django" = [ "django" ]
lint.isort.split-on-trailing-comma = false

[tool.pytest.ini_options]
DJANGO_SETTINGS_MODULE = "daiv.settings.test"
pythonpath = "daiv"
python_files = "test_*.py"
python_classes = "Test *Test"
addopts = "--cov --cov-config=.coveragerc"
asyncio_mode = "auto"

[tool.pytest_env]
DJANGO_SETTINGS_MODULE = "daiv.settings.test"
DJANGO_SECRET_KEY = "not-so-secret"
NINJA_SKIP_REGISTRY = true

[tool.mypy]
python_version = "3.12"
check_untyped_defs = true

[[tool.mypy.overrides]]
module = [
  "appconf.*",
  "celery.*",
  "chat.*",
  "decouple.*",
  "django.*",
  "django_extensions.*",
  "unidiff.*",
  "redis.*",
  "pgvector.*",
]
ignore_missing_imports = true<|MERGE_RESOLUTION|>--- conflicted
+++ resolved
@@ -17,12 +17,8 @@
   "Programming Language :: Python :: 3.13",
 ]
 dependencies = [
-<<<<<<< HEAD
-  "celery[redis]==5.5.1",
+  "celery[redis]==5.5.2",
   "chonkie==1.0.5",
-=======
-  "celery[redis]==5.5.2",
->>>>>>> 6ba27d0a
   "django==5.2",
   "django-extensions==4.1",
   "django-ninja==1.4.1",
