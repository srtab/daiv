# This will make sure the app is always imported when
# Django starts so that shared_task will use this app.
from .celeryapp import app as celery_app

<<<<<<< HEAD
__all__ = ("celery_app",)
__version__ = "0.0.1"
=======
__version__ = "0.1.0-alpha.7"

__all__ = ("celery_app",)
>>>>>>> 361696e3
<|MERGE_RESOLUTION|>--- conflicted
+++ resolved
@@ -2,11 +2,7 @@
 # Django starts so that shared_task will use this app.
 from .celeryapp import app as celery_app
 
-<<<<<<< HEAD
-__all__ = ("celery_app",)
-__version__ = "0.0.1"
-=======
 __version__ = "0.1.0-alpha.7"
 
 __all__ = ("celery_app",)
->>>>>>> 361696e3
+__version__ = "0.0.1"