from __future__ import annotations

import base64
import fnmatch
import json
import logging
import subprocess  # noqa: S404
from pathlib import Path
from typing import TYPE_CHECKING, Annotated

from langchain.agents.middleware import AgentMiddleware, ModelRequest, ModelResponse
from langchain.tools import ToolRuntime, tool
from langchain_core.messages.content import ImageContentBlock

from automation.utils import register_file_read
from codebase.context import RuntimeCtx  # noqa: TC001
from codebase.repo_config import CONFIGURATION_FILE_NAME
from core.utils import extract_valid_image_mimetype

if TYPE_CHECKING:
    from collections.abc import Awaitable, Callable

logger = logging.getLogger("daiv.tools")

READ_MAX_LINES = 2000

GLOB_TOOL_NAME = "glob"
GREP_TOOL_NAME = "grep"
LS_TOOL_NAME = "ls"
READ_TOOL_NAME = "read"

NAVIGATION_TOOLS = [GLOB_TOOL_NAME, LS_TOOL_NAME, READ_TOOL_NAME, GREP_TOOL_NAME]


GLOB_TOOL_DESCRIPTION = f"""\
Find files by name using a glob pattern.

**Usage rules:**
 - Supports glob patterns like "*.js" or "src/*.ts".
 - Returns matching file paths sorted by name
 - Use this tool when you need to find files by name patterns.
 - You can call multiple tools in a single response. It is always better to speculatively perform multiple searches as a batch that are potentially useful.

Examples:
  Good examples:
    - {GLOB_TOOL_NAME}(pattern="**/*.ts")  # Find all TypeScript files recursively
    - {GLOB_TOOL_NAME}(pattern="**/*.test.js", path="src")  # Find test files only in src directory
    - {GLOB_TOOL_NAME}(pattern="*.config.js")  # Find config files in root (webpack.config.js, etc.)
    - {GLOB_TOOL_NAME}(pattern="**/README.md")  # Find all README files throughout the project
    - {GLOB_TOOL_NAME}(pattern="**/*.py", path="src/components")  # Constrained search in specific directory

  Bad examples (avoid these):
    - {GLOB_TOOL_NAME}(pattern="/home/user/project/*.py")  # Non-relative patterns unsupported
    - {GLOB_TOOL_NAME}(pattern="*.py", path="/absolute/path")  # Path must be relative
    - {GLOB_TOOL_NAME}(pattern="**/*")  # Too broad, returns all files
    - {GLOB_TOOL_NAME}(pattern="package.json")  # Use `{READ_TOOL_NAME}` tool for known files instead
    - {GLOB_TOOL_NAME}(pattern="**/tests/*.py")  # Use path="tests", pattern="*.py" instead
"""  # noqa: E501


GREP_TOOL_DESCRIPTION = f"""\
Search for files whose *contents* match a regex pattern.

**Usage rules:**
 - Supports full regex syntax (eg. "log.*Error", "function\\s+\\w+", etc.)
 - Filter files by pattern with the `include` parameter (eg. "*.js", "*.{{ts,tsx}}", etc.)
 - Returns file paths with at least one match sorted by name
 - Use this tool when you need to find files containing specific patterns
 - You can call multiple tools in a single response. It is always better to speculatively perform multiple searches as a batch that are potentially useful
 - Under the hood, this tool uses ripgrep
 - **Important:** The `path` parameter must be a directory relative path. If you want to search a single file, leave `path` as None and set `include` to the file path (e.g., "{CONFIGURATION_FILE_NAME}")

Examples:
  Good examples:
    - {GREP_TOOL_NAME}(pattern="useMemo\\(")  # Find React useMemo hook usage
    - {GREP_TOOL_NAME}(pattern="class\\s+\\w+", include="*.py")  # Find Python class definitions
    - {GREP_TOOL_NAME}(pattern="TODO|FIXME", path="src")  # Find TODO/FIXME comments in src directory
    - {GREP_TOOL_NAME}(pattern="function\\s+\\w+", include="*.{{js,ts}}")  # Find function declarations in JS/TS files
    - {GREP_TOOL_NAME}(pattern="import.*from", include="tests/test_utils.py")  # Search in a specific file using include

  Bad examples (avoid these):
    - {GREP_TOOL_NAME}(pattern="*.py")  # This is a glob pattern, not regex; use `{GLOB_TOOL_NAME}` tool instead
    - {GREP_TOOL_NAME}(pattern="myFunction", path="src/utils/helper.js")  # Path must be directory; use include="src/utils/helper.js" instead
    - {GREP_TOOL_NAME}(pattern="error", path="/absolute/path")  # Path must be relative
    - {GREP_TOOL_NAME}(pattern="[unclosed")  # Invalid regex pattern
    - {GREP_TOOL_NAME}(pattern=".*")  # Too broad, matches everything
"""  # noqa: E501


LS_TOOL_DESCRIPTION = f"""\
Lists files and directories in a given path. The path parameter must be a relative path. You should generally prefer the `{GLOB_TOOL_NAME}` and `{GREP_TOOL_NAME}` tools, if you know which directories to search. The results are sorted by name.
"""  # noqa: E501


READ_TOOL_DESCRIPTION = """\
Reads the content of a file from the repository. You can access any file directly by using this tool. If the User provides a path to a file assume that path is valid. It is okay to read a file that does not exist; an error will be returned.

**Usage rules:**
 - The `file_path` must be a relative path to the repository root.
 - Results are returned with line numbers starting at 1 (e.g., "1: line1\\n2: line2\\n3: line3")
 - If you read a file that exists but has empty contents you will receive a system reminder warning in place of file contents.
 - This tool allows you to read images (eg PNG, JPG, etc). When reading an image file the contents are presented visually.
 - You can optionally provide the `start_line` and `max_lines` parameters, useful for reading long files, but it's recommended to read the whole file by not providing these parameters.
 - When content is truncated, a message indicates the range shown and total lines available, guiding further reads (e.g., "[Showing lines 1-2000 of 5000 total lines. Use start_line parameter to read more.]").
"""  # noqa: E501

FILE_NAVIGATION_SYSTEM_PROMPT = f"""\
## File navigation tools

You have access to a filesystem which you can interact with using the following tools.
Use these tools to find the files and directories that are relevant to the task.

All file paths are relative to the repository root.

- {GLOB_TOOL_NAME}: Find files matching a glob pattern.
- {GREP_TOOL_NAME}: Search for files whose contents match a regex pattern.
- {LS_TOOL_NAME}: List files and directories in a directory.
- {READ_TOOL_NAME}: Read a file's contents."""


@tool(GLOB_TOOL_NAME, description=GLOB_TOOL_DESCRIPTION)
def glob_tool(
    pattern: Annotated[str, "Glob pattern to match files against. Non-relative patterns are unsupported."],
    runtime: ToolRuntime[RuntimeCtx],
    path: Annotated[
        str | None,
        "Directory to search in. If not specified, defaults to the repository root. Must be a relative path.",
    ] = None,
) -> str:
    """
    Tool to find files by name using a glob pattern.
    """  # noqa: E501
<<<<<<< HEAD
    logger.info("[%s] Finding files matching '%s' in %s", glob_tool.name, pattern, path or "repository root")
=======
    logger.info("[%s] Finding files matching '%s' in %s", glob_tool.name, pattern, path or ".")
>>>>>>> ad8c1720

    repo_working_dir = Path(runtime.context.repo.working_dir)
    root = repo_working_dir if path is None else (repo_working_dir / path.strip()).resolve()

    # We assume that the root path is valid if it is not provided.
    if path is not None and (not root.exists() or not root.is_dir()):
        logger.warning("[%s] The '%s' does not exist or is not a directory.", glob_tool.name, path)
        return f"error: The '{path}' does not exist or is not a directory."

    if Path(pattern).anchor:
        return "error: Non-relative patterns are unsupported. Use a relative pattern."

    files = sorted(p.resolve().relative_to(root).as_posix() for p in root.rglob(pattern) if p.is_file())

    if not files:
        return "No files found matching the pattern."

    return "\n".join(files)


def _run_ripgrep(pattern: str, root: Path, include: str | None) -> list[str]:
    """
    Use ripgrep to list files with at least one match.
    - `-l` prints matching file paths once.
    - respects .gitignore by default.
    """
    cmd = ["rg", "-l", "--no-messages", pattern]

    if include:
        cmd += ["--glob", include]

    try:
        proc = subprocess.run(cmd, cwd=str(root), capture_output=True, text=True, check=False)  # noqa: S603
    except Exception:
        logger.warning("[%s] Failed to run ripgrep: %s", GREP_TOOL_NAME, cmd)
        raise

    return [(root / line.strip()).relative_to(root).as_posix() for line in proc.stdout.splitlines() if line.strip()]


@tool(GREP_TOOL_NAME, description=GREP_TOOL_DESCRIPTION)
def grep_tool(
    pattern: Annotated[str, "Regular expression to search for (e.g., 'useMemo\\(' or 'class\\s+HttpClient')."],
    runtime: ToolRuntime[RuntimeCtx],
    path: Annotated[
        str | None,
        "A directory to search in. If not specified, defaults to the repository root. "
        "Must be a directory relative path.",
    ] = None,
    include: Annotated[str | None, "Glob filter for file paths (e.g., '*.js', '*.{ts,tsx}', etc.)."] = None,
) -> str:
    """
    Tool to search for files whose contents match a regex pattern.
    """  # noqa: E501
    logger.info(
        "[%s] Searching for files matching '%s' in %s (include: '%s')", grep_tool.name, pattern, path or ".", include
    )

    repo_working_dir = Path(runtime.context.repo.working_dir)
    root = repo_working_dir if path is None else (repo_working_dir / path.strip()).resolve()

    # We assume that the root path is valid if it is not provided.
    if path is not None and (not root.exists() or not root.is_dir()):
        logger.warning("[%s] The '%s' does not exist or is not a directory.", grep_tool.name, path)
        return f"error: The '{path}' does not exist or is not a directory."

    try:
        files = _run_ripgrep(pattern, root, include)
    except Exception:
        return "error: Failed to run ripgrep, revise the arguments and try again."

    if not files:
        return "No files found matching the pattern."

    return "\n".join(files)


@tool(LS_TOOL_NAME, description=LS_TOOL_DESCRIPTION)
def ls_tool(path: Annotated[str, "The relative path to the repository root."], runtime: ToolRuntime[RuntimeCtx]) -> str:
    """
    Tool to list files and directories in a given path.
    """  # noqa: E501
    logger.info("[%s] Listing files in '%s'", ls_tool.name, path)

    root = (Path(runtime.context.repo.working_dir) / path.strip()).resolve()

    if not root.exists() or not root.is_dir():
        logger.warning("[%s] The '%s' does not exist or is not a directory.", ls_tool.name, path)
        return f"error: The '{path}' does not exist or is not a directory."

    if Path(path).anchor:
        return "error: The path is not a relative path."

    results = []
    for child in sorted(root.iterdir(), key=lambda p: p.name):
        entry_type = "dir" if child.is_dir() else "file"
        results.append({"type": entry_type, "path": child.relative_to(root).as_posix()})

    if not results:
        return "No files or directories found in the path."

    return json.dumps(results)


@tool(READ_TOOL_NAME, description=READ_TOOL_DESCRIPTION)
async def read_tool(
    file_path: Annotated[str, "The relative path to the file to read."],
    runtime: ToolRuntime[RuntimeCtx],
    start_line: Annotated[
        int, "The line number to start reading from. Only provide if the file is too large to read at once"
    ] = 1,
    max_lines: Annotated[
        int, "The number of lines to read. Only provide if the file is too large to read at once."
    ] = READ_MAX_LINES,
) -> str:
    """
    Tool to read the content of a file from the repository.
    """  # noqa: E501
    logger.info(
        "[%s] Reading file '%s' (start_line=%d, max_lines=%d)", read_tool.name, file_path, start_line, max_lines
    )

    resolved_file_path = (Path(runtime.context.repo.working_dir) / file_path.strip()).resolve()

    if (
        not resolved_file_path.exists()
        or not resolved_file_path.is_file()
        or any(fnmatch.fnmatch(file_path, pattern) for pattern in runtime.context.config.combined_exclude_patterns)
    ):
        logger.warning("[%s] The file '%s' does not exist or is not a file.", read_tool.name, file_path)
        return f"error: File '{file_path}' does not exist or is not a file."

    if runtime.store:
        # We don't need to store the content, just the fact that the file was read.
        await register_file_read(runtime.store, file_path)

    if any(fnmatch.fnmatch(file_path, pattern) for pattern in runtime.context.config.omit_content_patterns):
        # We can't return None on this cases, otherwise the llm will think the file does not exist and
        # try to create it on some specific scenarios.
        return "[File content was intentionally excluded by the repository configuration]"

    if not (content := resolved_file_path.read_text()):
        return f"warning: The file '{file_path}' exists but is empty."

    if mime_type := extract_valid_image_mimetype(content.encode()):
        return ImageContentBlock(type="image", base64=base64.b64encode(content.encode()).decode(), mime_type=mime_type)

<<<<<<< HEAD
    if start_line < 1:
        return f"error: start_line must be >= 1, got {start_line}."

    lines = content.splitlines()
    total_lines = len(lines)

    if start_line > total_lines:
        return f"error: start_line ({start_line}) exceeds total lines ({total_lines}) in file '{file_path}'."

    start_idx = start_line - 1
    end_idx = min(start_idx + max_lines, total_lines)
    selected_lines = lines[start_idx:end_idx]

    # Format output with actual line numbers from the file
    result_lines = [f"{i}: {line}" for i, line in enumerate(selected_lines, start=start_line)]

    is_truncated_at_start = start_line > 1
    is_truncated_at_end = end_idx < total_lines

    to_return = "\n".join(result_lines)

    if is_truncated_at_start or is_truncated_at_end:
        to_return += (
            f"\n[Showing lines {start_line}-{end_idx} of {total_lines} total lines. "
            "Use start_line parameter to read more.]"
        )

    return to_return
=======
    return "\n".join(f"{i + 1}: {line}" for i, line in enumerate(content.splitlines()))


class FileNavigationMiddleware(AgentMiddleware):
    """
    Middleware for providing navigation tools to an agent.
    """

    name = "file_navigation_middleware"

    def __init__(self) -> None:
        """
        Initialize the navigation middleware.
        """
        self.tools = [glob_tool, grep_tool, ls_tool, read_tool]

    async def awrap_model_call(
        self, request: ModelRequest, handler: Callable[[ModelRequest], Awaitable[ModelResponse]]
    ) -> ModelResponse:
        """
        Update the system prompt with the navigation system prompt.

        Args:
            request: The model request being processed.
            handler: The handler function to call with the modified request.

        Returns:
            The model response from the handler.
        """
        request = request.override(system_prompt=request.system_prompt + "\n\n" + FILE_NAVIGATION_SYSTEM_PROMPT)

        return await handler(request)
>>>>>>> ad8c1720
<|MERGE_RESOLUTION|>--- conflicted
+++ resolved
@@ -130,11 +130,7 @@
     """
     Tool to find files by name using a glob pattern.
     """  # noqa: E501
-<<<<<<< HEAD
-    logger.info("[%s] Finding files matching '%s' in %s", glob_tool.name, pattern, path or "repository root")
-=======
     logger.info("[%s] Finding files matching '%s' in %s", glob_tool.name, pattern, path or ".")
->>>>>>> ad8c1720
 
     repo_working_dir = Path(runtime.context.repo.working_dir)
     root = repo_working_dir if path is None else (repo_working_dir / path.strip()).resolve()
@@ -282,7 +278,6 @@
     if mime_type := extract_valid_image_mimetype(content.encode()):
         return ImageContentBlock(type="image", base64=base64.b64encode(content.encode()).decode(), mime_type=mime_type)
 
-<<<<<<< HEAD
     if start_line < 1:
         return f"error: start_line must be >= 1, got {start_line}."
 
@@ -311,8 +306,6 @@
         )
 
     return to_return
-=======
-    return "\n".join(f"{i + 1}: {line}" for i, line in enumerate(content.splitlines()))
 
 
 class FileNavigationMiddleware(AgentMiddleware):
@@ -343,5 +336,4 @@
         """
         request = request.override(system_prompt=request.system_prompt + "\n\n" + FILE_NAVIGATION_SYSTEM_PROMPT)
 
-        return await handler(request)
->>>>>>> ad8c1720
+        return await handler(request)