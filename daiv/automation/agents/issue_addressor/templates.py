ISSUE_PLANNING_TEMPLATE = """Hello {% if assignee %}@{{ assignee }} {% endif %}👋,

I'm **{{ bot_name }}**, your assistant for refactoring the codebase. Here's the process:

1. 🎯 **Planning:** I'll process this issue and create a detailed plan.
2. ✍️ **Review:** Once ready, I'll share the planned tasks for your review. Feel free to refine the title or description of the issue and i will replan the tasks.
3. 🚀 **Execution:** After approval, I'll implement the shared plan and submit a merge request with the updates.

> ⚠️ ***Note:*** This may **take some time**. I'll leave you a message once the plan is ready.
"""  # noqa: E501

ISSUE_REVIEW_PLAN_TEMPLATE = """### 📝 ***Please take a moment to review the planned tasks:***
{% for plan_task in plan_tasks %}
<details>
<summary>

Changes to apply {% if plan_task.file_path %}to `{{ plan_task.file_path }}`{% else %}to the repository{% endif %}

</summary>

{{ plan_task.details }}
<<<<<<< HEAD

Relevant files:{% for file in plan_task.relevant_files %}
- `{{ file }}`{% endfor %}

=======
{% if plan_task.relevant_files %}
Relevant files:{% for file in plan_task.relevant_files %}
- `{{ file }}`{% endfor %}
{% endif %}
>>>>>>> 8e5c9815
---
</details>
{% endfor %}

💡 **Next Steps:**

 - ✅ If the plan is good, please approve the plan by **replying directly to this discussion** and I'll execute the plan.
 - ❌ If the plan doesn't meet your expectations, please **refine the issue description/title** and add more details or examples to help me understand the problem better. I will then replan the tasks.
"""  # noqa: E501

ISSUE_REPLAN_TEMPLATE = """### 🔄 ***Replanning***

I'm replanning the tasks with the new issue details.

> ⚠️ ***Note:*** This may **take some time**. I'll leave you a message once the plan is ready.
"""  # noqa: E501

ISSUE_QUESTIONS_TEMPLATE = """### ❓ ***Unable to define a plan***

I was unable to define a plan for this issue. To help me assist you better, please make adjustments to the issue description to **clarify the following questions**:

{% for question in questions %}
1. {{ question }}{% endfor %}

💡 **Next Steps:**

 - Update the issue description/title and I'll attempt to create a plan again.
"""  # noqa: E501


ISSUE_UNABLE_DEFINE_PLAN_TEMPLATE = """### ⚠ ***Unable to Define a Plan***

I was unable to define a plan for this issue. To help me assist you better, please make the following adjustments:

- **Refine Description:** Provide more details about the problem.
- **Add Examples:** Include specific examples or scenarios to clarify the issue.
- **Clarify Requirements:** Ensure all necessary requirements are clearly outlined.

💡 **Next Steps:**

 - Update the issue description/title and I'll attempt to create a plan again.
"""  # noqa: E501


ISSUE_UNABLE_EXECUTE_PLAN_TEMPLATE = """### ⚠ ***Unable to Execute the Plan***

I was unable to execute the plan for this issue. To help me assist you better, please make the following adjustments:

- **Refine Description:** Provide more details about the problem.
- **Add Examples:** Include specific examples or scenarios to clarify the issue.
- **Clarify Requirements:** Ensure all necessary requirements are clearly outlined.

💡 **Next Steps:**

- Update the issue description/title and I'll attempt to create a plan again.
"""  # noqa: E501


ISSUE_UNABLE_PROCESS_ISSUE_TEMPLATE = """### ⚠ ***Unable to Process the Issue***

An unexpected error occurred while processing the issue.
"""  # noqa: E501


ISSUE_PROCESSED_TEMPLATE = """### ✅ ***Process Completed***

I have created a merge request with the requested changes.

💡 **Next Steps:**

- **Review Changes:** Please review the changes in the merge request.
- **Follow Instructions:** Follow the instructions provided in the merge request description.

🔗 {source_repo_id}!{merge_request_id}+
"""


ISSUE_MERGE_REQUEST_TEMPLATE = """### Description
{{ description }}

Closes: {{ source_repo_id }}#{{ issue_id }}+

> ⚠️ {{ bot_name }} can make mistakes. Please review the changes and merge the MR if everything looks good.

### Summary of Changes
{% for item in summary %}
 - {{ item }}{% endfor %}

---

#### 💡 Instructions for the reviewer:
 - 💬 {{ bot_name }} will address comments for you in the following ways:
   - Open a discussion on the merge request overview;
   - Leave comments on the files;
   - Leave comments on specific lines of the file.
 - 📝 Edit the original issue ({{ source_repo_id }}#{{ issue_id }}) to get {{ bot_name }} to recreate the MR from scratch.
"""  # noqa: E501<|MERGE_RESOLUTION|>--- conflicted
+++ resolved
@@ -19,17 +19,10 @@
 </summary>
 
 {{ plan_task.details }}
-<<<<<<< HEAD
-
-Relevant files:{% for file in plan_task.relevant_files %}
-- `{{ file }}`{% endfor %}
-
-=======
 {% if plan_task.relevant_files %}
 Relevant files:{% for file in plan_task.relevant_files %}
 - `{{ file }}`{% endfor %}
 {% endif %}
->>>>>>> 8e5c9815
 ---
 </details>
 {% endfor %}
