--- conflicted
+++ resolved
@@ -14,11 +14,7 @@
 
 from automation.agents import BaseAgent
 from automation.agents.plan_and_execute import PlanAndExecuteAgent
-<<<<<<< HEAD
 from automation.agents.plan_and_execute.schemas import Plan, PlanInstruction
-=======
-from automation.agents.plan_and_execute.schemas import ChangeInstructions, Plan
->>>>>>> 8e5c9815
 from automation.tools.sandbox import RunSandboxCommandsTool
 from automation.tools.toolkits import ReadRepositoryToolkit
 from core.config import RepositoryConfig
@@ -209,31 +205,18 @@
             Command[Literal["__end__"]]: The next step in the workflow.
         """
         plan = Plan(
-<<<<<<< HEAD
             instructions=[
                 PlanInstruction(
                     relevant_files=[troubleshooting.file_path],
                     file_path=troubleshooting.file_path,
                     details="\n".join(troubleshooting.remediation_steps),
-=======
-            goal="Bring the pipeline to a passing state by fixing the identified issues.",
-            changes=[
-                ChangeInstructions(
-                    file_path=troubleshooting.file_path,
-                    details="\n".join(troubleshooting.remediation_steps),
-                    relevant_files=[troubleshooting.file_path],
->>>>>>> 8e5c9815
                 )
                 for troubleshooting in state["troubleshooting"]
             ]
         )
 
         plan_and_execute = PlanAndExecuteAgent(store=store, skip_planning=True, skip_approval=True, checkpointer=False)
-<<<<<<< HEAD
         plan_and_execute.agent.invoke({"plan_tasks": plan.instructions})
-=======
-        plan_and_execute.agent.invoke({"plan_tasks": plan.changes})
->>>>>>> 8e5c9815
 
         return Command(goto=END)
 
