from __future__ import annotations

import logging
from typing import TYPE_CHECKING, Literal, cast

from django.utils import timezone

<<<<<<< HEAD
from langchain_core.prompts import ChatPromptTemplate, MessagesPlaceholder
=======
from langchain_core.prompts import ChatPromptTemplate, HumanMessagePromptTemplate, MessagesPlaceholder
>>>>>>> 8e5c9815
from langchain_core.runnables import RunnableConfig  # noqa: TC002
from langchain_core.runnables.config import DEFAULT_RECURSION_LIMIT
from langgraph.graph import END, StateGraph
from langgraph.graph.state import CompiledGraph, CompiledStateGraph
from langgraph.prebuilt import create_react_agent
from langgraph.store.base import BaseStore  # noqa: TC002
from langgraph.types import Command, interrupt

from automation.agents import BaseAgent
from automation.tools.sandbox import RunSandboxCommandsTool
from automation.tools.toolkits import ReadRepositoryToolkit, WebSearchToolkit, WriteRepositoryToolkit
from automation.utils import file_changes_namespace, prepare_repository_files_as_messages
from core.config import RepositoryConfig

from .conf import settings
from .prompts import execute_plan_human, execute_plan_system, plan_approval_system, plan_system
from .schemas import HumanApproval
from .state import ExecuteState, PlanAndExecuteConfig, PlanAndExecuteState
from .tools import determine_next_action, think_plan, think_plan_executer

if TYPE_CHECKING:
    from langchain_core.prompts import SystemMessagePromptTemplate

logger = logging.getLogger("daiv.agents")

INTERRUPT_AWAITING_PLAN_APPROVAL = "awaiting_plan_approval"


class PlanAndExecuteAgent(BaseAgent[CompiledStateGraph]):
    """
    Agent to plan and execute a task.
    """

    def __init__(
        self,
        *,
        skip_planning: bool = False,
        skip_approval: bool = False,
        plan_system_template: SystemMessagePromptTemplate | None = None,
        **kwargs,
    ):
        """
        Initialize the agent.

        Args:
            skip_planning (bool): Whether to skip the planning step.
            skip_approval (bool): Whether to skip the approval step.
            plan_system_template (SystemMessagePromptTemplate): The system prompt template for the planning step.
        """
        self.plan_system_template = plan_system_template or plan_system
        self.skip_planning = skip_planning
        self.skip_approval = skip_approval
        super().__init__(**kwargs)

    def compile(self) -> CompiledStateGraph:
        """
        Compile the workflow for the agent.

        Returns:
            CompiledStateGraph: The compiled workflow.
        """
        workflow = StateGraph(PlanAndExecuteState, config_schema=PlanAndExecuteConfig)

        if not self.skip_planning:
            workflow.add_node("plan", self.plan_subgraph(self.store))
            workflow.add_node("plan_approval", self.plan_approval)

        workflow.add_node("execute_plan", self.execute_plan)
        workflow.add_node("apply_format_code", self.apply_format_code)

        if not self.skip_planning:
            workflow.set_entry_point("plan")
            workflow.add_edge("plan", "plan_approval")
        else:
            workflow.set_entry_point("execute_plan")

        return workflow.compile(checkpointer=self.checkpointer, store=self.store, name=settings.NAME)

    def plan_subgraph(self, store: BaseStore | None = None) -> CompiledGraph:
        """
        Subgraph to plan the steps to follow.

        Args:
            store (BaseStore): The store to use for caching.

        Returns:
            CompiledGraph: The compiled subgraph.
        """

        return create_react_agent(
            self.get_model(model=settings.PLANNING_MODEL_NAME),
            tools=ReadRepositoryToolkit.create_instance().get_tools()
            + WebSearchToolkit.create_instance().get_tools()
            + [think_plan, determine_next_action],
            store=store,
            checkpointer=False,  # Disable checkpointer to avoid storing the plan in the store
            prompt=ChatPromptTemplate.from_messages([
                self.plan_system_template,
                MessagesPlaceholder("messages"),
            ]).partial(current_date_time=timezone.now().strftime("%d %B, %Y %H:%M")),
            name="Planner",
            version="v2",
        )

    def plan_approval(self, state: PlanAndExecuteState) -> Command[Literal["execute_plan", "plan_approval"]]:
        """
        Request human approval of the plan.

        Args:
            state (PlanAndExecuteState): The state of the agent.

        Returns:
            Command[Literal["execute_plan", "plan_approval"]]: The next step in the workflow.
        """
        if self.skip_approval:
            return Command(goto="execute_plan")

        messages = interrupt(INTERRUPT_AWAITING_PLAN_APPROVAL)

        plan_approval_evaluator = self.get_model(model=settings.PLAN_APPROVAL_MODEL_NAME).with_structured_output(
            HumanApproval, method="function_calling"
        )

        result = cast("HumanApproval", plan_approval_evaluator.invoke([plan_approval_system] + messages))

        if result.is_unambiguous_approval:
            return Command(goto="execute_plan", update={"plan_approval_response": result.feedback})
        return Command(goto="plan_approval", update={"plan_approval_response": result.feedback})

    def execute_plan(
        self, state: PlanAndExecuteState, store: BaseStore, config: RunnableConfig
    ) -> Command[Literal["apply_format_code", "__end__"]]:
        """
<<<<<<< HEAD
        Execute the plan tasks.
=======
        Subgraph to execute the plan.
>>>>>>> 8e5c9815

        Args:
            state (PlanAndExecuteState): The state of the agent.
            store (BaseStore): The store to use for caching.
            config (RunnableConfig): The config for the agent.

        Returns:
            Command[Literal["apply_format_code", "__end__"]]: The next step in the workflow.
        """
<<<<<<< HEAD
        tools = WriteRepositoryToolkit.create_instance().get_tools() + [think_plan_executer]

        if settings.COMMAND_EXECUTION_ENABLED:
            tools += [RunSandboxCommandsTool()]

        react_agent = create_react_agent(
            self.get_model(model=settings.EXECUTION_MODEL_NAME),
            state_schema=ExecuteState,
            tools=tools,
=======
        react_agent = create_react_agent(
            self.get_model(model=settings.EXECUTION_MODEL_NAME),
            state_schema=ExecuteState,
            tools=WriteRepositoryToolkit.create_instance().get_tools() + [think_plan_executer],
>>>>>>> 8e5c9815
            store=store,
            prompt=ChatPromptTemplate.from_messages([
                execute_plan_system,
                HumanMessagePromptTemplate.from_template(execute_plan_human, "jinja2"),
                MessagesPlaceholder("messages"),
<<<<<<< HEAD
            ]).partial(
                current_date_time=timezone.now().strftime("%d %B, %Y %H:%M"),
                command_execution_enabled=settings.COMMAND_EXECUTION_ENABLED,
            ),
=======
            ]).partial(current_date_time=timezone.now().strftime("%d %B, %Y %H:%M")),
>>>>>>> 8e5c9815
            checkpointer=False,  # Disable checkpointer to avoid storing the execution in the store
            name="PlanExecuter",
            version="v2",
        )

        react_agent.invoke(
            {
                "plan_tasks": state["plan_tasks"],
                "messages": prepare_repository_files_as_messages(
                    list({file_path for task in state["plan_tasks"] for file_path in task.relevant_files}),
                    config["configurable"]["source_repo_id"],
                    config["configurable"]["source_ref"],
                    store,
                ),
            },
            config={"recursion_limit": config.get("recursion_limit", DEFAULT_RECURSION_LIMIT)},
        )

        if store.search(
            file_changes_namespace(config["configurable"]["source_repo_id"], config["configurable"]["source_ref"]),
            limit=1,
        ):
            return Command(goto="apply_format_code")
        return Command(goto=END)

    def apply_format_code(
        self, state: PlanAndExecuteState, store: BaseStore, config: RunnableConfig
    ) -> Command[Literal["__end__"]]:
        """
        Apply format code to the file changes made by the agent.

        Args:
            state (PlanAndExecuteState): The state of the agent.
            store (BaseStore): The store to use for caching.
            config (RunnableConfig): The config for the agent.

        Returns:
            Command[Literal["__end__"]]: The next step in the workflow.
        """
        source_repo_id = config["configurable"]["source_repo_id"]
        source_ref = config["configurable"]["source_ref"]

        repo_config = RepositoryConfig.get_config(source_repo_id)

        if not repo_config.commands.enabled():
            logger.info("Format code is disabled for this repository, skipping.")
            return Command(goto=END)

        run_command_tool = RunSandboxCommandsTool()
        run_command_tool.invoke(
            {
                "commands": [repo_config.commands.install_dependencies, repo_config.commands.format_code],
                "intent": "[Manual call] Format code in the repository",
                "store": store,
            },
            config={"configurable": {"source_repo_id": source_repo_id, "source_ref": source_ref}},
        )

        return Command(goto=END)<|MERGE_RESOLUTION|>--- conflicted
+++ resolved
@@ -5,11 +5,7 @@
 
 from django.utils import timezone
 
-<<<<<<< HEAD
-from langchain_core.prompts import ChatPromptTemplate, MessagesPlaceholder
-=======
 from langchain_core.prompts import ChatPromptTemplate, HumanMessagePromptTemplate, MessagesPlaceholder
->>>>>>> 8e5c9815
 from langchain_core.runnables import RunnableConfig  # noqa: TC002
 from langchain_core.runnables.config import DEFAULT_RECURSION_LIMIT
 from langgraph.graph import END, StateGraph
@@ -143,11 +139,7 @@
         self, state: PlanAndExecuteState, store: BaseStore, config: RunnableConfig
     ) -> Command[Literal["apply_format_code", "__end__"]]:
         """
-<<<<<<< HEAD
         Execute the plan tasks.
-=======
-        Subgraph to execute the plan.
->>>>>>> 8e5c9815
 
         Args:
             state (PlanAndExecuteState): The state of the agent.
@@ -157,7 +149,6 @@
         Returns:
             Command[Literal["apply_format_code", "__end__"]]: The next step in the workflow.
         """
-<<<<<<< HEAD
         tools = WriteRepositoryToolkit.create_instance().get_tools() + [think_plan_executer]
 
         if settings.COMMAND_EXECUTION_ENABLED:
@@ -167,25 +158,15 @@
             self.get_model(model=settings.EXECUTION_MODEL_NAME),
             state_schema=ExecuteState,
             tools=tools,
-=======
-        react_agent = create_react_agent(
-            self.get_model(model=settings.EXECUTION_MODEL_NAME),
-            state_schema=ExecuteState,
-            tools=WriteRepositoryToolkit.create_instance().get_tools() + [think_plan_executer],
->>>>>>> 8e5c9815
             store=store,
             prompt=ChatPromptTemplate.from_messages([
                 execute_plan_system,
                 HumanMessagePromptTemplate.from_template(execute_plan_human, "jinja2"),
                 MessagesPlaceholder("messages"),
-<<<<<<< HEAD
             ]).partial(
                 current_date_time=timezone.now().strftime("%d %B, %Y %H:%M"),
                 command_execution_enabled=settings.COMMAND_EXECUTION_ENABLED,
             ),
-=======
-            ]).partial(current_date_time=timezone.now().strftime("%d %B, %Y %H:%M")),
->>>>>>> 8e5c9815
             checkpointer=False,  # Disable checkpointer to avoid storing the execution in the store
             name="PlanExecuter",
             version="v2",
